#!/usr/bin/env python3
# coding: utf8

# Author: Lenz Furrer, 2018


'''
Create training samples from input documents.
'''


import io
import os
import pickle
import logging
import tarfile
import multiprocessing as mp
from collections import defaultdict, namedtuple

import numpy as np

from ..datasets.load import load_data, load_dict
from .vectorize import load_wemb, Vectorizer
from .overlap import TokenOverlap
from ..candidates.generate_candidates import candidate_generator
from ..util.util import CacheDict, TypeHider, smart_open, ConfHash


class Sampler:
    '''
    Central unit for creating training samples.

    Includes all preprocessing steps.
    Holds references to embedding vocab and matrix,
    terminology index, candidate generator, etc.
    '''
    def __init__(self, conf):
        self.conf = conf

        # All attributes are loaded lazily.
        self._terminology = None
        self.emb = CacheDict(self._load_embeddings)
        self._cand_gen = None
        self._pool = None

    @property
    def terminology(self):
        '''Indexed terminology.'''
        if self._terminology is None:
            logging.info('loading terminology...')
            self._terminology = load_dict(self.conf)
        return self._terminology

    def _load_embeddings(self, which):
        econf = self.conf[which]
        logging.info('loading pretrained embeddings...')
        voc_index, emb_matrix = load_wemb(self.conf, econf)
        logging.info('loading vectorizer...')
        vectorizers = (Vectorizer(econf, voc_index, size)
                       for size in ('sample_size', 'context_size'))
        return EmbeddingInfo(*vectorizers, emb_matrix)

    @property
    def cand_gen(self):
        '''Candidate generator.'''
        if self._cand_gen is None:
            logging.info('loading candidate generator...')
            self._cand_gen = candidate_generator(self)
        return self._cand_gen

    @property
    def vectorizers(self):
        '''
        All vectorizers.

        For each zone (mention/context), there is a list of
        vectorizers, one for each embedding.
        '''
        embs = [self.emb[e] for e in self.conf.rank.embeddings]
        return {'mention': [e.vectorizer for e in embs],
                'context': [e.ctxt_vect for e in embs if e.ctxt_vect.length]}

    @property
    def pool(self):
        '''Multiprocessing pool for parallel sample generation.'''
        if self._pool is None:
            logging.info('initializing multiprocessing pool')
            self._pool = mp.Pool(self.conf.candidates.workers,
                                 initializer=_set_global_instances,
                                 initargs=[self.cand_gen, self.vectorizers])
        return self._pool

    def training_samples(self):
        '''Default-value wrapper around self.samples().'''
        subset = self.conf.general.training_subset
        oracle = self.conf.candidates.oracle['train']
        return self.samples(subset, oracle)

    def prediction_samples(self):
        '''Default-value wrapper around self.samples().'''
        subset = self.conf.general.prediction_subset
        oracle = self.conf.candidates.oracle['predict']
        return self.samples(subset, oracle)

    def samples(self, subset, oracle):
        '''
        Create vectorized samples with labels for training or prediction.
        '''
        logging.info('preprocessing dataset "%s"', subset)
        if not self.conf.general.dataset_cache:
            return self._samples(subset, oracle)

        cache_fn = self._cached_dataset_fn(subset, oracle)
        if os.path.exists(cache_fn):
            logging.info('loading cached dataset from %s', cache_fn)
            with smart_open(cache_fn, 'rb') as f:
                data = DataSet.load(f)
        else:
            data = self._samples(subset, oracle)
            logging.info('saving cached dataset at %s', cache_fn)
            with smart_open(cache_fn, 'wb') as f:
                data.save(f)
        return data

    def _samples(self, subset, oracle):
        ranges = []
        weights = []
        samples = []  # holds 9-tuples of arrays
        for item, numbers in self._itercandidates(subset, oracle):
            (mention, ref, _), occs = item
            offset, length = len(samples), len(numbers)
            ranges.append((offset, offset+length, mention, ref, occs))
            samples.extend(numbers)
            weights.extend(len(occs) for _ in range(length))
        data = DataSet(ranges, weights, *zip(*samples))
        logging.info('generated %d pair-wise samples (%d with duplicates)',
                     len(data.y), sum(data.weights))
        return data

    def _itercandidates(self, subset, oracle):
        logging.info('loading corpus...')
        corpus = load_data(self.conf, subset, self.terminology)
        mentions = _deduplicated(corpus)
        workers = self.conf.candidates.workers
        logging.info('generating candidates with %d workers...', workers)
        if workers >= 1:
            # Group into chunks and flatten the result.
            chunks = [(chunk, oracle) for chunk in self._chunks(mentions, 100)]
            vectorized = self.pool.imap(_worker_task, chunks)
            vectorized = (elem for chunk in vectorized for elem in chunk)
        else:
            vectorized = _task(mentions, oracle, self.cand_gen, self.vectorizers)
        yield from zip(mentions.items(), vectorized)

    @staticmethod
    def _chunks(items, size):
        chunk = []
        for item in items:
            chunk.append(item)
            if len(chunk) == size:
                yield chunk
                chunk = []
        if chunk:
            yield chunk

    def _cached_dataset_fn(self, subset, oracle):
        confhash = self._confhash(subset, oracle)
        return self.conf.general.dataset_cache.format(confhash)

    def _confhash(self, subset, oracle):
        '''
        Assemble all relevant settings into a hash key.
        '''
        h = ConfHash()

<<<<<<< HEAD
        h.add(subset)
        h.add(oracle)
        h.add(self.conf.candidates.generator)
        h.add(self.conf.rank.embeddings)
=======
        _add(subset)
        _add(oracle)
        _add(self.conf.candidates.generator)
        _add(self.conf.candidates.suppress_ambiguous)
        _add(self.conf.rank.embeddings)
>>>>>>> 42f0f2d5

        ignored = {'rootpath', 'timestamp', 'workers', 'trainable'}
        for section in sorted(self.conf):
            if section.startswith('emb') or section == self.conf.general.dataset:
                for name in sorted(self.conf[section]):
                    if name not in ignored:
                        h.add(self.conf[section][name])

        # When changes to the code make obsolete previously cached datasets,
        # update this token.
        h.add('trim word-vector table to actual vocabulary')

        return h.hexdigest()


EmbeddingInfo = namedtuple('EmbeddingInfo', 'vectorizer ctxt_vect emb_matrix')


class DataSet:
    '''
    Container for original and vectorized input/output data.

    Attributes:
        x_q, x_a: vocabulary vectors of question and answer
            side (lists of 2D numpy arrays)
            If multiple embeddings are used, then each list
            contains multiple arrays.
        x_scores: confidence scores from candidate generation
            (1D or 2D numpy array)
        x_overlap: proportion of overlapping tokens
            (1D numpy array)
        x: the list [x_q_1, ... x_q_n, x_a_1, ... x_a_n, x_scores]
        y: the labels (2D numpy array)
        weights: counts of repeated samples (1D numpy array)
        scores: store the predictions here
        candidates: candidate name of each sample (list of str)
            Holds the same information as x_a, but using a
            human-readable plain-text version.
        ids: candidate IDs (list of set of str)
            A set of IDs for each sample. Most of the time,
            the set has one member only, except for the
            cases where a candidate name maps to multiple
            concepts.
        mentions: a list of mention-specific data for each
            candidate set. Each entry is a 5-tuple
                <i, j, mention, refs, occs>
            where i/j are the start/end indices wrt. to
            the rows of the sample vectors and occs is a
            list of <docid, start, end> triples identifying
            the occurrences in the corpus.
    '''
    def __init__(self, mentions, weights,
                 x_q, x_a, ctxt_q, ctxt_a, x_scores, x_overlap, y,
                 cands, ids):
        # Original data.
        self.mentions = mentions
        # Vectorized data.
        self.x_q = self._word_input_shape(x_q)
        self.x_a = self._word_input_shape(x_a)
        self.ctxt_q = self._word_input_shape(ctxt_q)
        self.ctxt_a = self._word_input_shape(ctxt_a)
        self.x_scores = np.array(x_scores)
        self.x_overlap = np.array(x_overlap)
        self.y = np.array(y)
        self.weights = np.array(weights)  # repetition counts
        self.scores = None  # hook for predictions
        # A set of candidate IDs for each sample.
        self.candidates = cands
        self.ids = ids

    @property
    def x(self):
        '''List of input tensors.'''
        return [*self.x_q, *self.x_a, *self.ctxt_q, *self.ctxt_a,
                self.x_scores, self.x_overlap]

    @staticmethod
    def _word_input_shape(vecs):
        return [np.array(v) for v in zip(*vecs)]

    def save(self, file):
        '''
        Export data to a gzipped tar file.
        '''
        with tarfile.open(fileobj=file, mode='w:gz') as tar:
            for name, bio in self._serialized_items():
                info = tarfile.TarInfo(name)
                info.size = bio.getbuffer().nbytes
                tar.addfile(info, bio)

    def _serialized_items(self):
        yield 'self', self._serialize(self, array=False)

        for name, value in self.__dict__.items():
            if self._picklable(value):
                continue
            if isinstance(value, list):
                for i, v in enumerate(value):
                    n = '{}.{}'.format(name, i)
                    yield n, self._serialize(v)
            else:
                yield name, self._serialize(value)

    @staticmethod
    def _serialize(value, array=True):
        bio = io.BytesIO()
        if array:
            np.save(bio, value)
        else:
            pickle.dump(value, bio)
        bio.seek(0)  # prepare for reading later
        return bio

    def __getstate__(self):
        '''
        Prevent pickling of numpy arrays.
        '''
        state = {name: value if self._picklable(value) else None
                 for name, value in self.__dict__.items()}
        return state

    @staticmethod
    def _picklable(obj):
        if isinstance(obj, np.ndarray):
            return False
        if isinstance(obj, list) and obj and isinstance(obj[0], np.ndarray):
            return False
        return True

    @classmethod
    def load(cls, file):
        '''
        Create a DataSet instance from a tar.gz created with save().
        '''
        with tarfile.open(fileobj=file) as tar:
            members = iter(tar)
            info = next(members)
            if info.name != 'self':
                raise ValueError(
                    'invalid DataSet dump: expected "self" as first member')
            with tar.extractfile(info) as f:
                dataset = pickle.load(f)

            for info in members:
                with tar.extractfile(info) as f:
                    # Workaround: tar.extractfile returns a BufferedReader
                    # object, which makes np.load think it is a "real" file.
                    # It tries to load the data using np.fromfile, which fails.
                    # The TypeHider wraps the file-like object in a different
                    # type, while still offering all (non-special) methods and
                    # attributes.
                    array = np.load(TypeHider(f))
                    cls._add_array(dataset.__dict__, info.name, array)
        return dataset

    @staticmethod
    def _add_array(attribs, name, array):
        try:
            name, i = name.split('.')
        except ValueError:
            attribs[name] = array
        else:
            if i == '0':
                attribs[name] = []
            attribs[name].append(array)


def _deduplicated(corpus):
    mentions = defaultdict(list)
    for doc in corpus:
        docid = doc['docid']
        for sec in doc['sections']:
            offset = sec['offset']
            context = sec['text']
            for mention in sec['mentions']:
                key = mention['text'], mention['id'], context
                occ = docid, offset + mention['start'], offset + mention['end']
                mentions[key].append(occ)
    return mentions


# Global variables are necessary to allow Pool workers to re-use the same
# instances across all tasks.
# https://stackoverflow.com/a/10118250
CAND_GEN = None
VECTORIZERS = None

def _set_global_instances(cand_gen, vectorizers):
    global CAND_GEN
    global VECTORIZERS
    CAND_GEN = cand_gen
    VECTORIZERS = vectorizers


def _worker_task(arg):
    return list(_task(*arg, CAND_GEN, VECTORIZERS))


def _task(items, oracle, cand_gen, vectorizers):
    '''
    Iterate over numeric representations of all samples.

    Returns:
        iter(list(tuple))
            Yield a list of samples for each mention.
            Each sample is a 9-tuple
            <x_q, x_a, ctxt_q, ctxt_a, scores, overlap, y, cand, ids>.
    '''
    overlap = TokenOverlap()
    def _vectorize(text, zone):
        return [v.vectorize(text) for v in vectorizers[zone]]

    for mention, ctxt_q, samples in cand_gen.samples_many(items, oracle):
        vec_q = _vectorize(mention, 'mention')
        ctxt_q = _vectorize(ctxt_q, 'context')
        data = []
        for cand, score, ctxt_a, label in samples:
            vec_a = _vectorize(cand, 'mention')
            ctxt_a = _vectorize(ctxt_a, 'context')
            data.append((
                vec_q,
                vec_a,
                ctxt_q,
                ctxt_a,
                score,
                overlap.overlap(mention, cand),
                (float(label),),
                cand,
                cand_gen.terminology.ids([cand]),
            ))
        yield data<|MERGE_RESOLUTION|>--- conflicted
+++ resolved
@@ -173,18 +173,11 @@
         '''
         h = ConfHash()
 
-<<<<<<< HEAD
         h.add(subset)
         h.add(oracle)
         h.add(self.conf.candidates.generator)
+        h.add(self.conf.candidates.suppress_ambiguous)
         h.add(self.conf.rank.embeddings)
-=======
-        _add(subset)
-        _add(oracle)
-        _add(self.conf.candidates.generator)
-        _add(self.conf.candidates.suppress_ambiguous)
-        _add(self.conf.rank.embeddings)
->>>>>>> 42f0f2d5
 
         ignored = {'rootpath', 'timestamp', 'workers', 'trainable'}
         for section in sorted(self.conf):
